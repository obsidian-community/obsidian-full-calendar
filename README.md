# Obsidian Full Calendar Plugin

![Obsidian Downloads](https://img.shields.io/badge/dynamic/json?logo=obsidian&color=%23483699&label=downloads&query=%24%5B%22obsidian-full-calendar%22%5D.downloads&url=https%3A%2F%2Fraw.githubusercontent.com%2Fobsidianmd%2Fobsidian-releases%2Fmaster%2Fcommunity-plugin-stats.json)

Keep your calendar in your vault! This plugin integrates the [FullCalendar](https://github.com/fullcalendar/fullcalendar) library into your Obsidian Vault so that you can keep your ever-changing daily schedule and special events and plans alongside your tasks and notes, and link freely between all of them. Each event is stored as a separate note with special frontmatter so you can take notes, form connections and add context to any event on your calendar.

Full Calendar can pull events from frontmatter on notes, or from event lists in daily notes. Full Calendar also supports read-only ICS and CalDAV remote calendars.

You can find the full documentation [here](https://davish.github.io/obsidian-full-calendar/)!

![Sample Calendar](https://raw.githubusercontent.com/davish/obsidian-full-calendar/main/docs/assets/sample-calendar.png)

The FullCalendar library is released under the [MIT license](https://github.com/fullcalendar/fullcalendar/blob/master/LICENSE.txt) by [Adam Shaw](https://github.com/arshaw). It's an awesome piece of work, and it would not have been possible to make something like this plugin so easily without it.

<<<<<<< HEAD
=======
You can see the full documentation [here](https://davish.github.io/obsidian-full-calendar/)!

[![Support me on Ko-Fi](https://ko-fi.com/img/githubbutton_sm.svg)](https://ko-fi.com/M4M1GQ84A)

>>>>>>> bf85b922
## Installation

Full Calendar is available from the Obsidian Community Plugins list -- just search for "Full Calendar" paste this link into your browser: `obsidian://show-plugin?id=obsidian-full-calendar`.

### Manual Installation

You can also head over to the [releases page](https://github.com/davish/obsidian-full-calendar/releases) and unzip the latest release inside of the `.obsidian/plugins` directory inside your vault.

## Contributing

Full Calendar is open to contributions!

-   If you want to develop locally, make sure to make a symbolic link from `main.css` to `styles.css`. Obsidian expects a css file called `styles.css`, but esbuild will output one named `main.css`.
-   You can build the plugin for development by running `npm run dev`.
-   The [hot reload plugin](https://github.com/pjeby/hot-reload) makes development a lot easier.
<|MERGE_RESOLUTION|>--- conflicted
+++ resolved
@@ -1,36 +1,31 @@
-# Obsidian Full Calendar Plugin
-
-![Obsidian Downloads](https://img.shields.io/badge/dynamic/json?logo=obsidian&color=%23483699&label=downloads&query=%24%5B%22obsidian-full-calendar%22%5D.downloads&url=https%3A%2F%2Fraw.githubusercontent.com%2Fobsidianmd%2Fobsidian-releases%2Fmaster%2Fcommunity-plugin-stats.json)
-
-Keep your calendar in your vault! This plugin integrates the [FullCalendar](https://github.com/fullcalendar/fullcalendar) library into your Obsidian Vault so that you can keep your ever-changing daily schedule and special events and plans alongside your tasks and notes, and link freely between all of them. Each event is stored as a separate note with special frontmatter so you can take notes, form connections and add context to any event on your calendar.
-
-Full Calendar can pull events from frontmatter on notes, or from event lists in daily notes. Full Calendar also supports read-only ICS and CalDAV remote calendars.
-
-You can find the full documentation [here](https://davish.github.io/obsidian-full-calendar/)!
-
-![Sample Calendar](https://raw.githubusercontent.com/davish/obsidian-full-calendar/main/docs/assets/sample-calendar.png)
-
-The FullCalendar library is released under the [MIT license](https://github.com/fullcalendar/fullcalendar/blob/master/LICENSE.txt) by [Adam Shaw](https://github.com/arshaw). It's an awesome piece of work, and it would not have been possible to make something like this plugin so easily without it.
-
-<<<<<<< HEAD
-=======
-You can see the full documentation [here](https://davish.github.io/obsidian-full-calendar/)!
-
-[![Support me on Ko-Fi](https://ko-fi.com/img/githubbutton_sm.svg)](https://ko-fi.com/M4M1GQ84A)
-
->>>>>>> bf85b922
-## Installation
-
-Full Calendar is available from the Obsidian Community Plugins list -- just search for "Full Calendar" paste this link into your browser: `obsidian://show-plugin?id=obsidian-full-calendar`.
-
-### Manual Installation
-
-You can also head over to the [releases page](https://github.com/davish/obsidian-full-calendar/releases) and unzip the latest release inside of the `.obsidian/plugins` directory inside your vault.
-
-## Contributing
-
-Full Calendar is open to contributions!
-
--   If you want to develop locally, make sure to make a symbolic link from `main.css` to `styles.css`. Obsidian expects a css file called `styles.css`, but esbuild will output one named `main.css`.
--   You can build the plugin for development by running `npm run dev`.
--   The [hot reload plugin](https://github.com/pjeby/hot-reload) makes development a lot easier.
+# Obsidian Full Calendar Plugin
+
+![Obsidian Downloads](https://img.shields.io/badge/dynamic/json?logo=obsidian&color=%23483699&label=downloads&query=%24%5B%22obsidian-full-calendar%22%5D.downloads&url=https%3A%2F%2Fraw.githubusercontent.com%2Fobsidianmd%2Fobsidian-releases%2Fmaster%2Fcommunity-plugin-stats.json)
+
+Keep your calendar in your vault! This plugin integrates the [FullCalendar](https://github.com/fullcalendar/fullcalendar) library into your Obsidian Vault so that you can keep your ever-changing daily schedule and special events and plans alongside your tasks and notes, and link freely between all of them. Each event is stored as a separate note with special frontmatter so you can take notes, form connections and add context to any event on your calendar.
+
+Full Calendar can pull events from frontmatter on notes, or from event lists in daily notes. Full Calendar also supports read-only ICS and CalDAV remote calendars.
+
+You can find the full documentation [here](https://davish.github.io/obsidian-full-calendar/)!
+
+![Sample Calendar](https://raw.githubusercontent.com/davish/obsidian-full-calendar/main/docs/assets/sample-calendar.png)
+
+The FullCalendar library is released under the [MIT license](https://github.com/fullcalendar/fullcalendar/blob/master/LICENSE.txt) by [Adam Shaw](https://github.com/arshaw). It's an awesome piece of work, and it would not have been possible to make something like this plugin so easily without it.
+
+[![Support me on Ko-Fi](https://ko-fi.com/img/githubbutton_sm.svg)](https://ko-fi.com/M4M1GQ84A)
+
+## Installation
+
+Full Calendar is available from the Obsidian Community Plugins list -- just search for "Full Calendar" paste this link into your browser: `obsidian://show-plugin?id=obsidian-full-calendar`.
+
+### Manual Installation
+
+You can also head over to the [releases page](https://github.com/davish/obsidian-full-calendar/releases) and unzip the latest release inside of the `.obsidian/plugins` directory inside your vault.
+
+## Contributing
+
+Full Calendar is open to contributions!
+
+-   If you want to develop locally, make sure to make a symbolic link from `main.css` to `styles.css`. Obsidian expects a css file called `styles.css`, but esbuild will output one named `main.css`.
+-   You can build the plugin for development by running `npm run dev`.
+-   The [hot reload plugin](https://github.com/pjeby/hot-reload) makes development a lot easier.