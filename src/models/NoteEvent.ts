--- conflicted
+++ resolved
@@ -1,10 +1,3 @@
-<<<<<<< HEAD
-import { MetadataCache, TFile, Vault, WorkspaceLeaf } from "obsidian";
-import {
-	modifyFrontmatter,
-	newFrontmatter,
-} from "src/serialization/frontmatter";
-=======
 import {
 	MetadataCache,
 	TFile,
@@ -12,8 +5,10 @@
 	Workspace,
 	WorkspaceLeaf,
 } from "obsidian";
-import { modifyFrontmatter } from "src/serialization/frontmatter";
->>>>>>> 6a3787e5
+import {
+	modifyFrontmatter,
+	newFrontmatter,
+} from "src/serialization/frontmatter";
 import { OFCEvent, FCError, validateEvent } from "src/types";
 import { basenameFromEvent, LocalEvent } from "./Event";
 
