--- conflicted
+++ resolved
@@ -1,5 +1,3 @@
-import { MetadataCache, Vault } from "obsidian";
-
 export const PLUGIN_SLUG = "full-calendar-plugin";
 
 // Frontmatter
@@ -31,18 +29,15 @@
 	endRecur?: string;
 } & CommonEventData;
 
-<<<<<<< HEAD
-export type ReplaceRemoteEventFrontmatter = {
+export type ReplaceRemoteData = {
 	replaceRemote?: boolean;
-} & CommonEventFrontmatter;
+} & CommonEventData;
 
 export type EventFrontmatter =
-	| SingleEventFrontmatter
-	| RecurringEventFrontmatter
-	| ReplaceRemoteEventFrontmatter;
-=======
+	| SingleEventData
+	| RecurringEventData
+	| ReplaceRemoteData;
 export type OFCEvent = SingleEventData | RecurringEventData;
->>>>>>> 91f758ef
 
 /*
  * Validates that an incoming object from a JS object (presumably parsed from a note's frontmatter)
@@ -55,9 +50,6 @@
 	
 	if (!obj.title) {
 		return null;
-	}
-	if (obj.title.startsWith("Master - wsd nlp")){
-		let x = 0;
 	}
 	
 	if (!obj.allDay && !obj.startTime) {
